/*
 * This file is part of the LAIK library.
 * Copyright (c) 2017, 2018 Josef Weidendorfer <Josef.Weidendorfer@gmx.de>
 *
 * LAIK is free software: you can redistribute it and/or modify
 * it under the terms of the GNU Lesser General Public License as
 * published by the Free Software Foundation, version 3 or later.
 *
 * LAIK is distributed in the hope that it will be useful, but
 * WITHOUT ANY WARRANTY; without even the implied warranty of
 * MERCHANTABILITY or FITNESS FOR A PARTICULAR PURPOSE. See the GNU
 * Lesser General Public License for more details.
 *
 * You should have received a copy of the GNU Lesser General Public License
 * along with this program. If not, see <http://www.gnu.org/licenses/>.
 */


#include <laik-internal.h>
#include <laik-backend-mpi.h>
#include <laik-backend-single.h>
#include <laik-backend-tcp.h>

#include <assert.h>
#include <stdio.h>
#include <stdarg.h>
#include <stdlib.h>
#include <string.h>
#include <sys/types.h>
#include <time.h>
#include <unistd.h>

// default log level
static int laik_loglevel = LAIK_LL_Error;
static FILE* laik_logfile = NULL;
static int laik_logprefix = 2; // 0: none, 1: short, 2:long
static Laik_Instance* laik_loginst = 0;
static int laik_logctr = 0;
// filter
static int laik_log_fromtask = -1;
static int laik_log_totask = -1;

//program name
extern const char *__progname;

//-----------------------------------------------------------------------
// LAIK init/finalize
//
// see corresponding backend code for non-generic initialization of LAIK

// generic LAIK init function
Laik_Instance* laik_init (int* argc, char*** argv)
{
    const char* override = getenv("LAIK_BACKEND");
    Laik_Instance* inst = 0;

#ifdef USE_MPI
    if (inst == 0) {
        // default to MPI if available, or if explicitly wanted
        if ((override == 0) || (strcmp(override, "mpi") == 0)) {
            inst = laik_init_mpi(argc, argv);
        }
    }
#endif

    if (inst == 0) {
        // fall-back to "single" backend as default if MPI is not available, or
        // if "single" backend is explicitly requested
        if ((override == 0) || (strcmp(override, "single") == 0)) {
            (void) argc;
            (void) argv;
            inst = laik_init_single();
        }
    }

#ifdef USE_TCP
    if (inst == 0) {
        if ((override == 0) || (strcmp(override, "tcp") == 0)) {
            inst = laik_init_tcp(argc, argv);
        }
    }
#endif

    if (inst == 0) {
        // Error: unknown backend wanted
        assert(override != 0);

        // create dummy backend for laik_log to work
        laik_init_single();
        laik_log(LAIK_LL_Panic,
                 "Unknwown backend '%s' requested by LAIK_BACKEND", override);
        exit (1);
    }

    // wait for debugger to attach?
    char* rstr = getenv("LAIK_DEBUG_RANK");
    if (rstr) {
        int wrank = atoi(rstr);
        if ((wrank < 0) || (wrank == inst->myid)) {
            // as long as "wait" is 1, wait in loop for debugger
            volatile int wait = 1;
            while(wait) { usleep(10000); }
        }
    }

    return inst;
}


int laik_size(Laik_Group* g)
{
    return g->size;
}

int laik_myid(Laik_Group* g)
{
    return g->myid;
}

void laik_finalize(Laik_Instance* inst)
{
    laik_log(1, "finalizing...");
    if (inst->backend && inst->backend->finalize)
        (*inst->backend->finalize)(inst);

    if (inst->repart_ctrl){
        laik_ext_cleanup(inst);
    }

    if (laik_log_begin(2)) {
        laik_log_append("switch statistics (this task):\n");
        Laik_SwitchStat* ss = laik_newSwitchStat();
        for(int i=0; i<inst->data_count; i++) {
            Laik_Data* d = inst->data[i];
            laik_addSwitchStat(ss, d->stat);

            laik_log_append("  data '%s': ", d->name);
            laik_log_SwitchStat(d->stat);
        }
        if (inst->data_count > 1) {
            laik_log_append("  summary: ");
            laik_log_SwitchStat(ss);
        }
        free(ss);

        laik_log_flush(0);
    }

    laik_close_profiling_file(inst);
    if(laik_logfile){
        fclose(laik_logfile);
    }
    
    free(inst->control);
    laik_free_profiling(inst);
}

// return a backend-dependant string for the location of the calling task
char* laik_mylocation(Laik_Instance* inst)
{
    return inst->mylocation;
}

// allocate space for a new LAIK instance
Laik_Instance* laik_new_instance(const Laik_Backend* b,
                                 int size, int myid,
                                 char* location, void* data, void *gdata)
{
    Laik_Instance* instance;
    instance = malloc(sizeof(Laik_Instance));
    if (!instance) {
        laik_panic("Out of memory allocating Laik_Instance object");
        exit(1); // not actually needed, laik_panic never returns
    }

    instance->backend = b;
    instance->backend_data = data;
    instance->size = size;
    instance->myid = myid;
    instance->mylocation = strdup(location);

    // for logging wall-clock time since LAIK initialization
    gettimeofday(&(instance->init_time), NULL);

    instance->firstSpaceForInstance = 0;

    instance->group_count = 0;
    instance->data_count = 0;
    instance->mapping_count = 0;

    laik_space_init();
    laik_data_init(); // initialize the data module

    instance->control = laik_program_control_init();
    instance->profiling = laik_init_profiling();

    instance->repart_ctrl = 0;

    // logging (TODO: multiple instances)
    laik_loginst = instance;
    char* str = getenv("LAIK_LOG");
    if (str) {
        if (*str == 'n') { laik_logprefix = 0; str++; }
        if (*str == 's') { laik_logprefix = 1; str++; }

        int l = atoi(str);
        if (l > 0)
            laik_loglevel = l;
        else {
            // exit with some help text
            fprintf(stderr, "Unknown LAIK_LOG syntax. Use\n\n"
                    "    LAIK_LOG=[option]level[:rank[-torank]]\n\n"
                    " option : logging option (characters, defaults to none)\n"
                    "            n - no line prefix\n"
                    "            s - use short prefix\n"
                    " level  : minimum logging level (digit, defaults to 0: no logging)\n"
                    " rank   : only log if process has given rank (number, default: no filter)\n"
                    " torank : allow logging for range of ranks [rank;torank] (number)\n");
            exit(1);
        }
        char* p = index(str, ':');
        if (p) {
            p++;
            laik_log_fromtask = atoi(p);
            p = index(p, '-');
            if (p) {
                p++;
                laik_log_totask = atoi(p);
            }
            else
                laik_log_totask = laik_log_fromtask;
        }
    }

    str = getenv("LAIK_LOG_FILE");
    if(str){
        laik_logfile = freopen(str, "a+", stdout);
        if(!laik_logfile){
            laik_log(LAIK_LL_Error, "Cannot Initialize File for print output.\n");
        }
        stderr = laik_logfile;
        stdout = laik_logfile;
    }

    if (laik_log_begin(2)) {
        laik_log_append_info();
        laik_log_flush(0);
    }

    // Create a group in this instance with same parameters as the instance.
    // Since it's the first group, this is what laik_world() will return.
    Laik_Group* first_group = laik_create_group (instance);
    first_group->size         = size;
    first_group->myid         = myid;
    first_group->backend_data = gdata;

    // Assign default location mappings
    for(int i = 0; i <first_group->size; i++) {
        first_group->toLocation[i] = i;
    }

    return instance;
}

// add/remove space to/from instance
void laik_addSpaceForInstance(Laik_Instance* inst, Laik_Space* s)
{
    assert(s->nextSpaceForInstance == 0);
    s->nextSpaceForInstance = inst->firstSpaceForInstance;
    inst->firstSpaceForInstance = s;
}

void laik_removeSpaceFromInstance(Laik_Instance* inst, Laik_Space* s)
{
    if (inst->firstSpaceForInstance == s) {
        inst->firstSpaceForInstance = s->nextSpaceForInstance;
    }
    else {
        // search for previous item
        Laik_Space* ss = inst->firstSpaceForInstance;
        while(ss->nextSpaceForInstance != s)
            ss = ss->nextSpaceForInstance;
        assert(ss != 0); // not found, should not happen
        ss->nextSpaceForInstance = s->nextSpaceForInstance;
    }
    s->nextSpaceForInstance = 0;
}

void laik_addDataForInstance(Laik_Instance* inst, Laik_Data* d)
{
    assert(inst->data_count < MAX_DATAS);
    inst->data[inst->data_count] = d;
    inst->data_count++;
}


// create a group to be used in this LAIK instance
Laik_Group* laik_create_group(Laik_Instance* i)
{
    assert(i->group_count < MAX_GROUPS);

    Laik_Group* g;

    g = malloc(sizeof(Laik_Group) + 3 * (i->size) * sizeof(int));
    if (!g) {
        laik_panic("Out of memory allocating Laik_Group object");
        exit(1); // not actually needed, laik_panic never returns
    }
    i->group[i->group_count] = g;

    g->inst = i;
    g->gid = i->group_count;
    g->size = 0; // yet invalid
    g->backend_data = 0;
    g->parent = 0;

    // space after struct
    g->toParent   = (int*) (((char*)g) + sizeof(Laik_Group));
    g->fromParent = g->toParent + i->size;
    g->toLocation = g->fromParent + i->size;

    i->group_count++;
    return g;
}

Laik_Instance* laik_inst(Laik_Group* g)
{
    return g->inst;
}

Laik_Group* laik_world(Laik_Instance* i)
{
    // world must have been added by backend
    assert(i->group_count > 0);

    Laik_Group* g = i->group[0];
    assert(g->gid == 0);
    assert(g->inst == i);
    assert(g->size == i->size);

    return g;
}

// create a clone of <g>, derived from <g>.
Laik_Group* laik_clone_group(Laik_Group* g)
{
    Laik_Group* g2 = laik_create_group(g->inst);
    g2->parent = g;
    g2->size = g->size;
    g2->myid = g->myid;

    for(int i=0; i < g->size; i++) {
        g2->toParent[i] = i;
        g2->fromParent[i] = i;
        g2->toLocation[i] = g->toLocation[i];
    }

    return g2;
}


// Shrinking (collective)
Laik_Group* laik_new_shrinked_group(Laik_Group* g, int len, int* list)
{
    Laik_Group* g2 = laik_clone_group(g);

    for(int i = 0; i < g->size; i++)
        g2->fromParent[i] = 0; // init

    for(int i = 0; i < len; i++) {
        assert((list[i] >= 0) && (list[i] < g->size));
        g2->fromParent[list[i]] = -1; // mark removed
    }
    int o = 0;
    for(int i = 0; i < g->size; i++) {
        if (g2->fromParent[i] < 0) continue;
        g2->fromParent[i] = o;
        g2->toParent[o] = i;
        g2->toLocation[o] = g->toLocation[i];
        o++;
    }
    g2->size = o;
    g2->myid = (g->myid < 0) ? -1 : g2->fromParent[g->myid];

    if (g->inst->backend->updateGroup)
        (g->inst->backend->updateGroup)(g2);

    if (laik_log_begin(1)) {
        laik_log_append("shrink group: "
                        "%d (size %d, myid %d) => %d (size %d, myid %d):",
                        g->gid, g->size, g->myid, g2->gid, g2->size, g2->myid);
        laik_log_append("\n  fromParent (to shrinked)  : ");
        laik_log_IntList(g->size, g2->fromParent);
        laik_log_append("\n  toParent   (from shrinked): ");
        laik_log_IntList(g2->size, g2->toParent);
        laik_log_flush(0);
    }

    return g2;
}

<<<<<<< HEAD
// For a specific group and id (offset into the group), find the offset into the top level group (should be world) equal
// to the referenced rank
int laik_group_location(Laik_Group* group, int id) {
    while(group->parent != NULL) {
        // Ensure we don't go out of bounds
        assert(id >= 0 && id < group->size);
        // Ensure a mapping from this group's ids to the parent group's ids is provided
        assert(group->toParent != NULL);

        id = group->toParent[id];
        group = group->parent;
    }
    assert(id >= 0 && id < group->size);
    return id;
}

=======
int laik_group_locationid(Laik_Group *group, int id)
{
    assert(id >= 0 && id < group->size);
    return group->toLocation[id];
}

#define LAIK_LOCATION_STORE_MAX_KEY_SIZE 128
#define LAIK_LOCATION_GET_KEY(x,y) snprintf(x, LAIK_LOCATION_STORE_MAX_KEY_SIZE, "location_%i", y)

// Synchronizes location identifiers across all nodes in the group. Call this with world to synchronize location data
// with everyone
void laik_location_synchronize_data(Laik_Instance *instance, Laik_Group *synchronizationGroup)
{
    if(instance->locationStore == NULL) {
        instance->locationStore = laik_kvs_new("Laik_Location_Data", instance);
    }

    char *mylocation = laik_mylocation(instance);
    char myKey[LAIK_LOCATION_STORE_MAX_KEY_SIZE];
    LAIK_LOCATION_GET_KEY(myKey, laik_group_locationid(synchronizationGroup, laik_myid(synchronizationGroup)));

    laik_kvs_sets(instance->locationStore, myKey, mylocation);
    laik_kvs_sync(instance->locationStore);
}

// get location string identifier from process ID in given group
char* laik_group_location(Laik_Group *group, int id)
{
    if (group->inst->locationStore == NULL) {
        return NULL;
    }

    char myKey[LAIK_LOCATION_STORE_MAX_KEY_SIZE];
    LAIK_LOCATION_GET_KEY(myKey, laik_group_locationid(group, id));

    return laik_kvs_get(group->inst->locationStore, myKey, NULL);
}
>>>>>>> 23df1010

// Utilities

char* laik_get_guid(Laik_Instance* i){
    return i->guid;
}

// Logging



// to overwrite environment variable LAIK_LOG
void laik_set_loglevel(int l)
{
    laik_loglevel = l;
}

// check for log level: return true if given log level will be shown
bool laik_log_shown(int l)
{
    return (l >= laik_loglevel);
}

/* Log a message, similar to printf
 *
 * By default, a prefix is added which allows sorting to get stable output
 * from the arbitrarily interleaved output of multiple MPI tasks:
 *
 * == LAIK-<logctr>-T<task> <itermsgctr>.<line> <wtime>
 *
 * logctr : counter incremented at iteration/phase borders
 * task   : task rank in this LAIK instance
 * msgctr : log message counter, reset at each logctr change
 * line   : a line counter if a log message consists of multiple lines
 * wtime  : wall clock time since LAIK instance initialization
 *
 * To build the message step by step:
 * - start: laik_log_begin(<level>)
 * - optionally multiple times: laik_log_append(<msg>, ...)
 * - end with laik_log_flush(<msg>, ...)
 *
 * Or just use log(<level>, <msg>, ...) which internally uses above functions
*/

// buffered logging, not thread-safe

static int current_logLevel = LAIK_LL_None;
static char* current_logBuffer = 0;
static int current_logSize = 0;
static int current_logPos = 0;

bool laik_log_begin(int l)
{
    // if nothing should be logged, set level to none and return
    if (l < laik_loglevel) {
        current_logLevel = LAIK_LL_None;
        return false;
    }
    if (laik_log_fromtask >= 0) {
        assert(laik_loginst != 0);
        assert(laik_log_totask >= laik_log_fromtask);
        if ((laik_loginst->myid < laik_log_fromtask) ||
            (laik_loginst->myid > laik_log_totask)) {
            current_logLevel = LAIK_LL_None;
            return false;
        }
    }
    current_logLevel = l;

    current_logPos = 0;
    if (current_logBuffer == 0) {
        // init: start with 1k buffer
        current_logBuffer = malloc(1024);
        assert(current_logBuffer); // cannot call laik_panic
        current_logSize = 1024;
    }
    return true;
}

static
void log_append(const char *format, va_list ap)
{
    if (current_logLevel == LAIK_LL_None) return;

    // to be able to do a 2nd pass over ap (if buffer is too small)
    va_list ap2;
    va_copy(ap2, ap);

    int left, len;
    left = current_logSize - current_logPos;
    assert(left > 0);
    len = vsnprintf(current_logBuffer + current_logPos, left,
                    format, ap);

    // does it fit into buffer? (len is without terminating zero byte)
    if (len >= left) {
        int size = 2 * current_logSize;
        if (size < len + 1) size = len + 1;
        current_logBuffer = realloc(current_logBuffer, size);
        current_logSize = size;
        // printf("Enlarging log buffer to %d bytes ...\n", size);

        // print again into enlarged buffer - must fit
        left = current_logSize - current_logPos;
        len = vsnprintf(current_logBuffer + current_logPos, left,
                                   format, ap2);
        assert(len < left);
    }

    current_logPos += len;
}

void laik_log_append(const char* msg, ...)
{
    if (current_logLevel == LAIK_LL_None) return;

    va_list args;
    va_start(args, msg);
    log_append(msg, args);
    va_end(args);
}

// increment logging counter used in prefix
void laik_log_inc()
{
    laik_logctr++;
}

static
void log_flush()
{
    if (current_logLevel == LAIK_LL_None) return;
    if ((current_logPos == 0) || (current_logBuffer == 0)) return;

    const char* lstr = 0;
    switch(current_logLevel) {
        case LAIK_LL_Warning: lstr = "Warning"; break;
        case LAIK_LL_Error:   lstr = "ERROR"; break;
        case LAIK_LL_Panic:   lstr = "PANIC"; break;
        default: break;
    }

    // counters for stable output
    static int counter = 0;
    static int last_logctr = 0;
    int line_counter = 0;
    assert(laik_loginst != 0);
    if (last_logctr != laik_logctr) {
        counter = 0;
        last_logctr = laik_logctr;
    }
    counter++;

#define LINE_LEN 100
    // enough for prefix plus one line of log message
    static char buf2[150 + LINE_LEN];
    int off1 = 0, off, off2;

    char* buf1 = current_logBuffer;

    int spaces = 0, last_break = 0;
    bool at_newline = true;

    struct timeval now;
    gettimeofday(&now, NULL);
    double wtime = (double)(now.tv_sec - laik_loginst->init_time.tv_sec) +
                   0.000001 * (now.tv_usec - laik_loginst->init_time.tv_usec);
    int wtime_min = (int) (wtime/60.0);
    double wtime_s = wtime - 60.0 * wtime_min;

    // append prefix at beginning of each line of msg
    while(buf1[off1]) {

        // prefix to allow sorting of log output
        // sorting makes chunks from output of each MPI task
        line_counter++;
        off2 = sprintf(buf2, "%s ", (line_counter == 1) ? "==" : "..");
        if (laik_logprefix == 1)
            off2 += sprintf(buf2+off2, "T%02d | ", laik_loginst->myid);
        else if (laik_logprefix == 2)
            off2 += sprintf(buf2+off2,
                            "LAIK-%04d-T%02d %04d.%02d %2d:%06.3f | ",
                            laik_logctr, laik_loginst->myid,
                            counter, line_counter,
                            wtime_min, wtime_s);
        if (lstr)
                off2 += sprintf(buf2+off2, "%-7s: ",
                                (line_counter == 1) ? lstr : "");

        // line of message

        if (at_newline) {
            // get indent
            spaces = 0;
            while(buf1[off1] == ' ') { off1++; spaces++; }
        }

        // indent: add 4 spaces if this is continuation line
        off2 += sprintf(buf2+off2, "%*s",
                        at_newline ? spaces : spaces + 4, "");

        at_newline = false;
        off = off1;

        last_break = 0;
        while(buf1[off]) {
            if (buf1[off] == '\n') {
                at_newline = true;
                break;
            }
            if (buf1[off] == ' ') {
                // break line if too long?
                if (spaces + (off - off1) > LINE_LEN) {
                    if (last_break)
                        off = last_break; // go back
                    break;
                }
                last_break = off;
            }
            off++;
        }
        if (buf1[off]) buf1[off++] = 0;
        off2 += sprintf(buf2+off2, "%s\n", buf1 + off1);
        off1 = off;

        assert(off2 < 150 + LINE_LEN);

        // TODO: allow to go to debug file
        fprintf(stderr, "%s", buf2);
    }

    // stop program on panic with failed assertion
    if (current_logLevel == LAIK_LL_Panic) assert(0);
}

void laik_log_flush(const char* msg, ...)
{
    if (current_logLevel == LAIK_LL_None) return;

    if (msg) {
        va_list args;
        va_start(args, msg);
        log_append(msg, args);
        va_end(args);
    }

    log_flush();
}

void laik_log(int l, const char* msg, ...)
{
    if (!laik_log_begin(l)) return;

    va_list args;
    va_start(args, msg);
    log_append(msg, args);
    va_end(args);

    log_flush();
}

// panic: terminate application
void laik_panic(const char* msg)
{
    laik_log(LAIK_LL_Panic, "%s", msg);
}


// KV Store



Laik_KVStore* laik_kvs_new(const char* name, Laik_Instance *inst)
{
    Laik_KVStore* kvs = (Laik_KVStore*) malloc(sizeof(Laik_KVStore));

    kvs->name = name;
    kvs->inst = inst;

    kvs->size = 1000;
    kvs->entry = (Laik_KVS_Entry*) malloc(kvs->size * sizeof(Laik_KVS_Entry));
    kvs->used = 0;
    kvs->sorted_upto = 0;

    kvs->myOffSize = 100;      // allow to specify 100 new/changed entries per sync
    kvs->myOffUsed = 0;
    kvs->myOff = (unsigned int*) malloc(kvs->myOffSize * sizeof(int));
    kvs->myOff[0] = 0; // 1st offset into data is always 0
    kvs->myDataSize = 100000; // reserve 100k for data of new/changed entries per sync
    kvs->myDataUsed = 0;
    kvs->myData = (char*) malloc(kvs->myDataSize);
    kvs->in_sync = false;

    return kvs;
}

void laik_kvs_free(Laik_KVStore* kvs)
{
    assert(kvs);

    free(kvs->entry);
    free(kvs->myOff);
    free(kvs->myData);
    free(kvs);
}

// set a binary data blob as value for key (deep copy, overwrites if key exists)
// returns false if key is already set to given value
bool laik_kvs_set(Laik_KVStore* kvs, char* key, unsigned int size, char* data)
{
    assert(data != 0);

    Laik_KVS_Entry* e = laik_kvs_entry(kvs, key);
    if (e && (memcmp(e->data, data, (size_t) size) == 0)) {
        laik_log(1, "set KV entry '%s' (size %d, '%.20s'): already existing",
                 key, size, data);
        return false;
    }

    if (!e) {
        assert(kvs->used < kvs->size);
        e = &kvs->entry[kvs->used];
        kvs->used++;
        e->key = strdup(key);
        e->data = 0;
        e->updated = false;
    }

    laik_log(1, "set %s KV entry '%s' (size %d) to '%.20s'",
             (e->data == 0) ? "new" : "changed", key, size, data);

    if (e->updated && kvs->in_sync) {
        // update from other process and updated ourself differently
        laik_log(LAIK_LL_Panic,
                 "KVS '%s' at key '%s': update inconsistency\n",
                 kvs->name, key);
        exit(1);
    }

    free(e->data);
    e->data = (char*) malloc(size);
    assert(e->data);
    memcpy(e->data, data, size);
    e->size = size;

    if (kvs->in_sync) return true;
    e->updated = true;

    // queue this update for propagation on next sync
    unsigned int nsize = (unsigned int) strlen(key);
    assert(kvs->myOffUsed + 2 < kvs->myOffSize); // 3 new entries
    assert(kvs->myDataUsed + nsize + 1 + size < kvs->myDataSize); // name and data must fit
    assert(kvs->myOff[kvs->myOffUsed] == kvs->myDataUsed); // marker correct?
    memcpy(kvs->myData + kvs->myDataUsed, key, nsize + 1); // include string end '0'
    kvs->myOff[kvs->myOffUsed + 1] = kvs->myDataUsed + nsize + 1;
    kvs->myDataUsed += nsize + 1;
    memcpy(kvs->myData + kvs->myDataUsed, data, size);
    kvs->myOff[kvs->myOffUsed + 2] = kvs->myDataUsed + size;
    kvs->myDataUsed += size;
    kvs->myOffUsed += 2;

    return true;
}

// set a null-terminated string as value for key
bool laik_kvs_sets(Laik_KVStore* kvs, char* key, char* str)
{
    unsigned int len = strlen(str) + 1; // include null at end
    return laik_kvs_set(kvs, key, len, str);
}

// synchronize KV store
void laik_kvs_sync(Laik_KVStore* kvs)
{
    const Laik_Backend* b = kvs->inst->backend;
    assert(b && b->sync);

    laik_log(1, "sync KVS '%s' (progagating %d/%d entries) ...",
             kvs->name, kvs->myOffUsed / 2, kvs->used);
    kvs->in_sync = true;
    (b->sync)(kvs);
    kvs->in_sync = false;

    // all queued entries sent, remove
    kvs->myOffUsed = 0;
    kvs->myDataUsed = 0;

    for(unsigned int i = 0; i < kvs->used; i++)
        kvs->entry[i].updated = false;

    laik_log(1, "  sync done (now %d entries).", kvs->used);

    laik_kvs_sort(kvs);
}

Laik_KVS_Entry* laik_kvs_entry(Laik_KVStore* kvs, char* key)
{
    Laik_KVS_Entry* e;

    // do binary search in range [0 .. (sorted_upto-1)]
    int low = 0, high = ((int)kvs->sorted_upto) - 1, mid, res;
    //laik_log(1, "  binary search in KVS '%s' for '%s' in [%d,%d]",
    //         kvs->name, key, low, high);
    while(low <= high) {
        mid = (low + high) / 2;
        e = &(kvs->entry[mid]);
        res = strcmp(key, e->key);
        //laik_log(1, "    test [%d] '%s': %d", mid, e->key, res);
        if (res == 0)
            return e;
        if (res < 0)
            high = mid-1;
        else
            low = mid+1;
    }

    // linear search for unsorted items
    for(unsigned int i = kvs->sorted_upto; i < kvs->used; i++) {
        e = &(kvs->entry[i]);
        if (strcmp(e->key, key) == 0)
            return e;
    }

    return 0;
}

char* laik_kvs_data(Laik_KVS_Entry* e, unsigned int *psize)
{
    assert(e);
    if (psize) *psize = e->size;
    return e->data;
}

char* laik_kvs_get(Laik_KVStore* kvs, char* key, unsigned int* psize)
{
    Laik_KVS_Entry* e = laik_kvs_entry(kvs, key);
    if (!e) return 0;

    return laik_kvs_data(e, psize);
}

unsigned int laik_kvs_count(Laik_KVStore* kvs)
{
    assert(kvs);
    return kvs->used;
}

Laik_KVS_Entry* laik_kvs_getn(Laik_KVStore* kvs, unsigned int n)
{
    assert(kvs);
    if (n >= kvs->used) return 0;
    return &(kvs->entry[n]);
}

char* laik_kvs_key(Laik_KVS_Entry* e)
{
    assert(e);
    return e->key;
}

unsigned int laik_kvs_size(Laik_KVS_Entry* e)
{
    assert(e);
    return e->size;
}


unsigned int laik_kvs_copy(Laik_KVS_Entry* e, char* mem, unsigned int size)
{
    assert(e);
    if (e->size < size) size = e->size;
    memcpy(mem, e->data, size);
    return size;
}

static int entrycmp(const void * v1, const void * v2)
{
    const Laik_KVS_Entry* e1 = (const Laik_KVS_Entry*) v1;
    const Laik_KVS_Entry* e2 = (const Laik_KVS_Entry*) v2;
    return strcmp(e1->key, e2->key);
}

void laik_kvs_sort(Laik_KVStore* kvs)
{
    qsort(kvs->entry, kvs->used, sizeof(Laik_KVS_Entry), entrycmp);
    kvs->sorted_upto = kvs->used;
}
<|MERGE_RESOLUTION|>--- conflicted
+++ resolved
@@ -399,24 +399,6 @@
     return g2;
 }
 
-<<<<<<< HEAD
-// For a specific group and id (offset into the group), find the offset into the top level group (should be world) equal
-// to the referenced rank
-int laik_group_location(Laik_Group* group, int id) {
-    while(group->parent != NULL) {
-        // Ensure we don't go out of bounds
-        assert(id >= 0 && id < group->size);
-        // Ensure a mapping from this group's ids to the parent group's ids is provided
-        assert(group->toParent != NULL);
-
-        id = group->toParent[id];
-        group = group->parent;
-    }
-    assert(id >= 0 && id < group->size);
-    return id;
-}
-
-=======
 int laik_group_locationid(Laik_Group *group, int id)
 {
     assert(id >= 0 && id < group->size);
@@ -454,7 +436,6 @@
 
     return laik_kvs_get(group->inst->locationStore, myKey, NULL);
 }
->>>>>>> 23df1010
 
 // Utilities
 
