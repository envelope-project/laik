--- conflicted
+++ resolved
@@ -249,13 +249,8 @@
 }
 
 static
-<<<<<<< HEAD
-Laik_MappingList *prepareMaps(Laik_Data *d, Laik_Partitioning *p,
-                              Laik_Layout *l) {
-=======
-Laik_MappingList* prepareMaps(Laik_Data* d, Laik_Partitioning* p)
-{
->>>>>>> 3d1cbf29
+Laik_MappingList *prepareMaps(Laik_Data *d, Laik_Partitioning *p)
+ {
     if (!p) return 0; // without partitioning borders there are no mappings
 
     int myid = laik_myid(p->group);
@@ -1180,11 +1175,7 @@
         exit(1);
     }
 
-<<<<<<< HEAD
-    Laik_MappingList *toList = prepareMaps(d, t->toPartitioning, 0);
-=======
     Laik_MappingList* toList = prepareMaps(d, t->toPartitioning);
->>>>>>> 3d1cbf29
     doTransition(d, t, 0, d->activeMappings, toList);
 
     // set new mapping/partitioning active
@@ -1248,11 +1239,7 @@
         exit(1);
     }
 
-<<<<<<< HEAD
-    Laik_MappingList *toList = prepareMaps(d, t->toPartitioning, 0);
-=======
     Laik_MappingList* toList = prepareMaps(d, t->toPartitioning);
->>>>>>> 3d1cbf29
 
     if (tc->prepFromList && (tc->prepFromList != d->activeMappings)) {
         laik_panic("laik_exec_actions: start mappings mismatch!");
@@ -1294,13 +1281,8 @@
         }
     }
 
-<<<<<<< HEAD
-    Laik_MappingList *toList = prepareMaps(d, toP, 0);
+    Laik_MappingList* toList = prepareMaps(d, toP);
     Laik_Transition *t = do_calc_transition(d->space,
-=======
-    Laik_MappingList* toList = prepareMaps(d, toP);
-    Laik_Transition* t = do_calc_transition(d->space,
->>>>>>> 3d1cbf29
                                             d->activePartitioning, toP,
                                             flow, redOp);
 
@@ -1354,10 +1336,6 @@
     double *base;
     uint64_t count, i;
 
-<<<<<<< HEAD
-    laik_map_def1(d, (void **) &base, &count);
-=======
->>>>>>> 3d1cbf29
     // TODO: partitioning can have multiple slices
     laik_get_map_1d(d, 0, (void**) &base, &count);
     assert(laik_my_slicecount(d->activePartitioning) == 1);
@@ -1672,14 +1650,8 @@
     return count;
 }
 
-<<<<<<< HEAD
-// make own partition available for direct access in local memory
-Laik_Mapping *laik_map(Laik_Data *d, int n, Laik_Layout *layout) {
-=======
 // get mapping of own partition into local memory for direct access
-Laik_Mapping* laik_get_map(Laik_Data* d, int n)
-{
->>>>>>> 3d1cbf29
+Laik_Mapping *laik_get_map(Laik_Data *d, int n) {
     // we must have an active partitioning
     assert(d->activePartitioning);
     Laik_Group *g = d->activePartitioning->group;
@@ -1704,62 +1676,26 @@
     return m;
 }
 
-<<<<<<< HEAD
-// similar to laik_map, but force a default mapping
-Laik_Mapping *laik_map_def(Laik_Data *d, int n, void **base, uint64_t *count) {
-    static Laik_Layout *def_layout = 0;
-    if (!def_layout)
-        def_layout = laik_new_layout(LAIK_LT_Default);
-
-    Laik_Mapping *m = laik_map(d, n, def_layout);
-
-    if (base) *base = m ? m->base : 0;
-    if (count) *count = m ? m->count : 0;
-    return m;
-}
-
-
-// similar to laik_map, but force a default mapping with only 1 slice
-Laik_Mapping *laik_map_def1(Laik_Data *d, void **base, uint64_t *count) {
-    static Laik_Layout *def_layout = 0;
-    if (!def_layout)
-        def_layout = laik_new_layout(LAIK_LT_Default1Slice);
-
-    Laik_Mapping *m = laik_map(d, 0, def_layout);
-    int n = laik_my_mapcount(d->activePartitioning);
-    if (n > 1)
-        laik_log(LAIK_LL_Panic, "Request for one continuous mapping, "
-                                "but partition with %d slices!\n", n);
-=======
 // for 1d mapping with ID n, return base pointer and count
-Laik_Mapping* laik_get_map_1d(Laik_Data* d, int n, void** base, uint64_t* count)
+Laik_Mapping *laik_get_map_1d(Laik_Data *d, int n, void **base, uint64_t *count)
 {
-    Laik_Mapping* m = laik_get_map(d, n);
+    Laik_Mapping *m = laik_get_map(d, n);
     if (!m) {
         if (base) *base = 0;
         if (count) *count = 0;
         return 0;
     }
->>>>>>> 3d1cbf29
 
     if (base) *base = m->base;
     if (count) *count = m->count;
     return m;
 }
 
-<<<<<<< HEAD
-Laik_Mapping *laik_map_def1_2d(Laik_Data *d,
-                               void **base, uint64_t *ysize,
-                               uint64_t *ystride, uint64_t *xsize) {
-    Laik_Mapping *m = laik_map(d, 0, 0);
-=======
 // for 2d mapping with ID n, describe mapping in output parameters
 Laik_Mapping* laik_get_map_2d(Laik_Data* d, int n,
-                              void** base, uint64_t* ysize,
-                              uint64_t* ystride, uint64_t* xsize)
-{
-    Laik_Mapping* m = laik_get_map(d, n);
->>>>>>> 3d1cbf29
+                               void **base, uint64_t *ysize,
+                              uint64_t *ystride, uint64_t *xsize) {
+    Laik_Mapping *m = laik_get_map(d, n);
     if (!m) {
         if (base) *base = 0;
         if (xsize) *xsize = 0;
@@ -1767,16 +1703,7 @@
         return 0;
     }
 
-<<<<<<< HEAD
-    int n = laik_my_mapcount(d->activePartitioning);
-    if (n > 1)
-        laik_log(LAIK_LL_Error, "Request for one continuous mapping, "
-                                "but partition with %d slices!", n);
-
     Laik_Layout *l = m->layout;
-=======
-    Laik_Layout* l = m->layout;
->>>>>>> 3d1cbf29
     assert(l);
     if (l->dims != 2)
         laik_log(LAIK_LL_Error, "Querying 2d mapping of an %dd space!",
@@ -1789,21 +1716,12 @@
     return m;
 }
 
-<<<<<<< HEAD
-Laik_Mapping *laik_map_def1_3d(Laik_Data *d, void **base,
+// for 3d mapping with ID n, describe mapping in output parameters
+Laik_Mapping* laik_get_map_3d(Laik_Data* d, int n, void** base,
                                uint64_t *zsize, uint64_t *zstride,
                                uint64_t *ysize, uint64_t *ystride,
-                               uint64_t *xsize) {
-    Laik_Mapping *m = laik_map(d, 0, 0);
-=======
-// for 3d mapping with ID n, describe mapping in output parameters
-Laik_Mapping* laik_get_map_3d(Laik_Data* d, int n, void** base,
-                          uint64_t* zsize, uint64_t* zstride,
-                          uint64_t* ysize, uint64_t* ystride,
-                          uint64_t* xsize)
-{
-    Laik_Mapping* m = laik_get_map(d, n);
->>>>>>> 3d1cbf29
+                          uint64_t *xsize) {
+    Laik_Mapping *m = laik_get_map(d, n);
     if (!m) {
         if (base) *base = 0;
         if (xsize) *xsize = 0;
@@ -1812,16 +1730,7 @@
         return 0;
     }
 
-<<<<<<< HEAD
-    int n = laik_my_mapcount(d->activePartitioning);
-    if (n > 1)
-        laik_log(LAIK_LL_Error, "Request for one continuous mapping, "
-                                "but partition with %d slices!", n);
-
     Laik_Layout *l = m->layout;
-=======
-    Laik_Layout* l = m->layout;
->>>>>>> 3d1cbf29
     assert(l);
     if (l->dims != 3)
         laik_log(LAIK_LL_Error, "Querying 3d mapping of %dd space!",
